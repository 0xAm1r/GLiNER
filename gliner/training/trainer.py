--- conflicted
+++ resolved
@@ -9,15 +9,8 @@
 from transformers.trainer import (
     is_sagemaker_mp_enabled,
     get_parameter_names,
-<<<<<<< HEAD
 )
 from transformers.trainer_utils import set_seed
-=======
-   
-)
-from transformers.pytorch_utils import ALL_LAYERNORM_LAYERS #updated to fix this bug , previously it was called from training_args
-from transformers.trainer_utils import seed_worker
->>>>>>> 1a77f82a
 
 if transformers.utils.is_apex_available():
     from apex import amp
@@ -94,12 +87,8 @@
                 self.accelerator.backward(loss, **kwargs)
 
             return loss.detach() / self.args.gradient_accumulation_steps
-<<<<<<< HEAD
-        except Exception as e: 
-=======
 
         except Exception as e:
->>>>>>> 1a77f82a
             print(f"Skipping iteration due to error: {e}")
             model.zero_grad(set_to_none=True)
             torch.cuda.empty_cache()
